--- conflicted
+++ resolved
@@ -10,39 +10,49 @@
 import { randomUUID } from "crypto";
 
 if (!process.env.REPLIT_DOMAINS) {
-  console.warn("Environment variable REPLIT_DOMAINS not provided. Using hostname-based fallback for authentication.");
+  console.warn(
+    "Environment variable REPLIT_DOMAINS not provided. Using hostname-based fallback for authentication.",
+  );
 }
 
 // Temporary storage for cross-domain authentication tokens
-const authTokens = new Map<string, { 
-  originalDomain: string, 
-  userClaims: any, 
-  expires: number 
-}>();
+const authTokens = new Map<
+  string,
+  {
+    originalDomain: string;
+    userClaims: any;
+    expires: number;
+  }
+>();
 
 // Clean up expired tokens every 5 minutes
-setInterval(() => {
-  const now = Date.now();
-  const entries = Array.from(authTokens.entries());
-  for (const [token, data] of entries) {
-    if (now > data.expires) {
-      authTokens.delete(token);
-    }
-  }
-}, 5 * 60 * 1000);
+setInterval(
+  () => {
+    const now = Date.now();
+    const entries = Array.from(authTokens.entries());
+    for (const [token, data] of entries) {
+      if (now > data.expires) {
+        authTokens.delete(token);
+      }
+    }
+  },
+  5 * 60 * 1000,
+);
 
 const getOidcConfig = memoize(
   async () => {
     if (!process.env.REPL_ID) {
-      throw new Error("REPL_ID environment variable is required for authentication");
-    }
-    
+      throw new Error(
+        "REPL_ID environment variable is required for authentication",
+      );
+    }
+
     return await client.discovery(
       new URL(process.env.ISSUER_URL ?? "https://replit.com/oidc"),
-      process.env.REPL_ID!
+      process.env.REPL_ID!,
     );
   },
-  { maxAge: 3600 * 1000 }
+  { maxAge: 3600 * 1000 },
 );
 
 export function getSession() {
@@ -61,12 +71,10 @@
     saveUninitialized: false,
     cookie: {
       httpOnly: true,
-<<<<<<< HEAD
+
       secure: true,
-      sameSite: 'lax',
-=======
-      secure: process.env.NODE_ENV === 'production',  // Only secure in production
->>>>>>> cce0825b
+      sameSite: "lax",
+
       maxAge: sessionTtl,
     },
   });
@@ -74,7 +82,7 @@
 
 function updateUserSession(
   user: any,
-  tokens: client.TokenEndpointResponse & client.TokenEndpointResponseHelpers
+  tokens: client.TokenEndpointResponse & client.TokenEndpointResponseHelpers,
 ) {
   user.claims = tokens.claims();
   user.access_token = tokens.access_token;
@@ -82,9 +90,7 @@
   user.expires_at = user.claims?.exp;
 }
 
-async function upsertUser(
-  claims: any,
-) {
+async function upsertUser(claims: any) {
   await storage.upsertUser({
     id: claims["sub"],
     email: claims["email"],
@@ -105,7 +111,7 @@
 
   const verify: VerifyFunction = async (
     tokens: client.TokenEndpointResponse & client.TokenEndpointResponseHelpers,
-    verified: passport.AuthenticateCallback
+    verified: passport.AuthenticateCallback,
   ) => {
     const user = {};
     updateUserSession(user, tokens);
@@ -114,26 +120,31 @@
   };
 
   // Get domains from environment and add the actual current domain
-  const envDomains = process.env.REPLIT_DOMAINS ? 
-    process.env.REPLIT_DOMAINS.split(",").filter(d => d.trim()) : 
-    [];
-  
+  const envDomains = process.env.REPLIT_DOMAINS
+    ? process.env.REPLIT_DOMAINS.split(",").filter((d) => d.trim())
+    : [];
+
   // Extract the current domain by replacing .replit.dev with .repl.co if needed
-  const currentDomain = envDomains.length > 0 && envDomains[0] ? 
-    envDomains[0].replace('.replit.dev', '.repl.co') : 
-    null;
-  
+  const currentDomain =
+    envDomains.length > 0 && envDomains[0]
+      ? envDomains[0].replace(".replit.dev", ".repl.co")
+      : null;
+
   // Combine and deduplicate domains, filtering out null values
-  const allDomains = Array.from(new Set([...envDomains, currentDomain].filter(Boolean)));
-  
+  const allDomains = Array.from(
+    new Set([...envDomains, currentDomain].filter(Boolean)),
+  );
+
   // If no domains are configured, use a fallback domain based on environment
   // This ensures at least one strategy is registered for authentication to work
   if (allDomains.length === 0) {
-    console.warn('No domains configured for authentication. Using fallback domain registration.');
+    console.warn(
+      "No domains configured for authentication. Using fallback domain registration.",
+    );
     // Use a fallback domain that will be overridden by req.hostname at request time
-    allDomains.push('localhost:5000');
-  }
-  
+    allDomains.push("localhost:5000");
+  }
+
   for (const domain of allDomains) {
     const strategy = new Strategy(
       {
@@ -145,7 +156,7 @@
       verify,
     );
     passport.use(strategy);
-    
+
     console.log(`Registered auth strategy for domain: ${domain}`);
   }
 
@@ -154,37 +165,47 @@
 
   app.get("/api/login", async (req, res, next) => {
     // Find the canonical .replit.dev domain from REPLIT_DOMAINS
-    const envDomains = process.env.REPLIT_DOMAINS ? 
-      process.env.REPLIT_DOMAINS.split(",").filter(d => d.trim()) : 
-      [];
-    const canonicalDomain = envDomains.find(domain => domain.includes('.replit.dev')) || envDomains[0];
-    
+    const envDomains = process.env.REPLIT_DOMAINS
+      ? process.env.REPLIT_DOMAINS.split(",").filter((d) => d.trim())
+      : [];
+    const canonicalDomain =
+      envDomains.find((domain) => domain.includes(".replit.dev")) ||
+      envDomains[0];
+
     // Build allowed domains, using req.hostname as fallback if env is not configured
     const allowedDomains = new Set([...envDomains, req.hostname]);
-    
+
     // If user is on .repl.co domain and canonicalDomain exists, redirect to canonical for auth
-    if (req.hostname.includes('.repl.co') && canonicalDomain && canonicalDomain !== req.hostname) {
+    if (
+      req.hostname.includes(".repl.co") &&
+      canonicalDomain &&
+      canonicalDomain !== req.hostname
+    ) {
       // Security: Only allow redirect to verified domains
       if (!allowedDomains.has(req.hostname)) {
-        return res.status(400).send('Invalid domain');
-      }
-      
+        return res.status(400).send("Invalid domain");
+      }
+
       const originalDomain = encodeURIComponent(req.hostname);
-      return res.redirect(`https://${canonicalDomain}/api/login?return_domain=${originalDomain}`);
-    }
-    
+      return res.redirect(
+        `https://${canonicalDomain}/api/login?return_domain=${originalDomain}`,
+      );
+    }
+
     // Validate return_domain parameter if present (security check)
     if (req.query.return_domain) {
-      const returnDomain = decodeURIComponent(req.query.return_domain as string);
+      const returnDomain = decodeURIComponent(
+        req.query.return_domain as string,
+      );
       if (!allowedDomains.has(returnDomain)) {
-        return res.status(400).send('Invalid return domain');
-      }
-    }
-    
+        return res.status(400).send("Invalid return domain");
+      }
+    }
+
     // Use canonical domain for authentication or current domain as fallback
     const authDomain = canonicalDomain || req.hostname;
     const strategyName = `replitauth:${authDomain}`;
-    
+
     // Dynamically register strategy (handles empty REPLIT_DOMAINS)
     // passport.use() replaces existing strategies, so this is safe to call multiple times
     try {
@@ -199,26 +220,33 @@
       );
       passport.use(strategy);
     } catch (error) {
-      console.error(`Failed to register auth strategy for ${authDomain}:`, error);
-      return res.status(500).send('Authentication configuration error');
-    }
-    
+      console.error(
+        `Failed to register auth strategy for ${authDomain}:`,
+        error,
+      );
+      return res.status(500).send("Authentication configuration error");
+    }
+
     passport.authenticate(strategyName, {
       prompt: "login consent",
       scope: ["openid", "email", "profile", "offline_access"],
-      state: req.query.return_domain ? `return_domain=${req.query.return_domain}` : undefined,
+      state: req.query.return_domain
+        ? `return_domain=${req.query.return_domain}`
+        : undefined,
     })(req, res, next);
   });
 
   app.get("/api/callback", async (req, res, next) => {
     // Use canonical domain for callback authentication
-    const envDomains = process.env.REPLIT_DOMAINS ? 
-      process.env.REPLIT_DOMAINS.split(",").filter(d => d.trim()) : 
-      [];
-    const canonicalDomain = envDomains.find(domain => domain.includes('.replit.dev')) || envDomains[0];
+    const envDomains = process.env.REPLIT_DOMAINS
+      ? process.env.REPLIT_DOMAINS.split(",").filter((d) => d.trim())
+      : [];
+    const canonicalDomain =
+      envDomains.find((domain) => domain.includes(".replit.dev")) ||
+      envDomains[0];
     const authDomain = canonicalDomain || req.hostname;
     const strategyName = `replitauth:${authDomain}`;
-    
+
     // Dynamically register strategy (handles empty REPLIT_DOMAINS)
     // passport.use() replaces existing strategies, so this is safe to call multiple times
     try {
@@ -233,51 +261,59 @@
       );
       passport.use(strategy);
     } catch (error) {
-      console.error(`Failed to register auth strategy for callback ${authDomain}:`, error);
+      console.error(
+        `Failed to register auth strategy for callback ${authDomain}:`,
+        error,
+      );
       return res.redirect("/api/login");
     }
-    
+
     passport.authenticate(strategyName, {
       failureRedirect: "/api/login",
     })(req, res, (err: any) => {
       if (err) {
         return res.redirect("/api/login");
       }
-      
+
       // Extract return domain from state parameter
       const state = req.query.state as string;
       let originalDomain: string | undefined;
-      
-      if (state && state.startsWith('return_domain=')) {
-        originalDomain = decodeURIComponent(state.split('return_domain=')[1]);
-      }
-      
+
+      if (state && state.startsWith("return_domain=")) {
+        originalDomain = decodeURIComponent(state.split("return_domain=")[1]);
+      }
+
       if (originalDomain && originalDomain !== req.hostname) {
         // Security: Validate that originalDomain is in allowed domains
-        const envDomains = process.env.REPLIT_DOMAINS ? process.env.REPLIT_DOMAINS.split(",") : [];
-        const currentDomain = envDomains.length > 0 ? 
-          envDomains[0].replace('.replit.dev', '.repl.co') : 
-          '48f9b286-e008-48ab-8187-58819bef2085-00-1zo3nkwdvuaba.janeway.repl.co';
+        const envDomains = process.env.REPLIT_DOMAINS
+          ? process.env.REPLIT_DOMAINS.split(",")
+          : [];
+        const currentDomain =
+          envDomains.length > 0
+            ? envDomains[0].replace(".replit.dev", ".repl.co")
+            : "48f9b286-e008-48ab-8187-58819bef2085-00-1zo3nkwdvuaba.janeway.repl.co";
         const allowedDomains = new Set([...envDomains, currentDomain]);
-        
+
         if (!allowedDomains.has(originalDomain)) {
           return res.redirect("/api/login");
         }
-        
+
         // Create a secure token for cross-domain authentication
         const token = randomUUID();
         const userClaims = (req.user as any)?.claims;
-        
+
         authTokens.set(token, {
           originalDomain,
           userClaims,
-          expires: Date.now() + 5 * 60 * 1000 // 5 minutes
+          expires: Date.now() + 5 * 60 * 1000, // 5 minutes
         });
-        
+
         // Redirect to original domain with the token
-        return res.redirect(`https://${originalDomain}/api/auth/complete?token=${token}`);
-      }
-      
+        return res.redirect(
+          `https://${originalDomain}/api/auth/complete?token=${token}`,
+        );
+      }
+
       // Same domain, normal redirect
       res.redirect("/");
     });
@@ -286,51 +322,54 @@
   // Cross-domain authentication completion endpoint
   app.get("/api/auth/complete", async (req, res) => {
     const { token } = req.query;
-    
-    if (!token || typeof token !== 'string') {
+
+    if (!token || typeof token !== "string") {
       return res.redirect("/api/login");
     }
-    
+
     const authData = authTokens.get(token);
     if (!authData || Date.now() > authData.expires) {
       authTokens.delete(token);
       return res.redirect("/api/login");
     }
-    
+
     // Security: Verify that current hostname matches the token's intended domain
     if (authData.originalDomain !== req.hostname) {
       authTokens.delete(token);
       return res.redirect("/api/login");
     }
-    
+
     // Delete the token (single use)
     authTokens.delete(token);
-    
+
     try {
       // Establish session on this domain
       const userClaims = authData.userClaims;
       await upsertUser(userClaims);
-      
-      req.login({
-        claims: userClaims,
-        access_token: 'cross_domain_token',
-        expires_at: Math.floor(Date.now() / 1000) + 3600 // 1 hour
-      }, (err) => {
-        if (err) {
-          console.error('Failed to establish cross-domain session:', err);
-          return res.redirect("/api/login");
-        }
-        res.redirect("/");
-      });
+
+      req.login(
+        {
+          claims: userClaims,
+          access_token: "cross_domain_token",
+          expires_at: Math.floor(Date.now() / 1000) + 3600, // 1 hour
+        },
+        (err) => {
+          if (err) {
+            console.error("Failed to establish cross-domain session:", err);
+            return res.redirect("/api/login");
+          }
+          res.redirect("/");
+        },
+      );
     } catch (error) {
-      console.error('Error in cross-domain auth completion:', error);
+      console.error("Error in cross-domain auth completion:", error);
       res.redirect("/api/login");
     }
   });
 
   app.get("/api/logout", async (req, res) => {
     const user = req.user as any;
-    
+
     req.logout(() => {
       // If the user has OIDC tokens (Replit login), redirect to OIDC logout
       if (user?.access_token && user?.expires_at) {
@@ -342,11 +381,11 @@
           res.redirect(logoutUrl);
         } catch (error) {
           // If OIDC logout fails, just redirect to home
-          res.redirect('/');
+          res.redirect("/");
         }
       } else {
         // For email/password users, just redirect to home
-        res.redirect('/');
+        res.redirect("/");
       }
     });
   });
@@ -395,16 +434,17 @@
 // Admin authorization middleware
 export const isAdmin: RequestHandler = async (req, res, next) => {
   const user = req.user as any;
-  
+
   if (!req.isAuthenticated() || !user.claims?.sub) {
     return res.status(401).json({ message: "Unauthorized" });
   }
 
   const userId = user.claims.sub;
-  
+
   // Get admin user IDs from environment variable or use default fallback
-  const adminIds = process.env.ADMIN_USER_IDS?.split(',').map(id => id.trim()) || [];
-  
+  const adminIds =
+    process.env.ADMIN_USER_IDS?.split(",").map((id) => id.trim()) || [];
+
   // Check if user is in admin list
   if (!adminIds.includes(userId)) {
     return res.status(403).json({ message: "Admin access required" });
