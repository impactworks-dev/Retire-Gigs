--- conflicted
+++ resolved
@@ -1,5 +1,5 @@
-import { Pool, neonConfig } from '@neondatabase/serverless';
-import { drizzle } from 'drizzle-orm/neon-serverless';
+import { Pool, neonConfig } from "@neondatabase/serverless";
+import { drizzle } from "drizzle-orm/neon-serverless";
 import ws from "ws";
 import * as schema from "@shared/schema";
 
@@ -14,17 +14,10 @@
 
 const poolConfig = {
   connectionString: process.env.DATABASE_URL,
-<<<<<<< HEAD
+
   max: 10, // Maximum number of clients in the pool
   idleTimeoutMillis: 30000, // Close idle clients after 30 seconds
   connectionTimeoutMillis: 10000, // Connection timeout
-  // SSL handled via DATABASE_URL connection string parameter (sslmode=disable)
-=======
-  max: 10, // Increased pool size for concurrent operations
-  idleTimeoutMillis: 30000, // Keep connections alive
-  connectionTimeoutMillis: 30000, // Longer connection timeout
-  acquireTimeoutMillis: 60000, // Wait longer for connections
->>>>>>> cce0825b
 };
 
 let pool: Pool;
@@ -34,39 +27,41 @@
 function initializeDatabase() {
   // Prevent concurrent initialization
   if (initializationInProgress) {
-    console.log('Database initialization already in progress, skipping...');
+    console.log("Database initialization already in progress, skipping...");
     return;
   }
-  
+
   initializationInProgress = true;
-  
+
   try {
     // Close existing pool if it exists
     if (pool) {
-      console.log('Closing existing database pool...');
-      pool.end().catch(err => console.error('Error closing existing pool:', err));
+      console.log("Closing existing database pool...");
+      pool
+        .end()
+        .catch((err) => console.error("Error closing existing pool:", err));
     }
-    
+
     pool = new Pool(poolConfig);
-    
+
     // Simplified error handling
-    pool.on('error', (err, client) => {
-      console.error('Database pool error:', err.message);
+    pool.on("error", (err, client) => {
+      console.error("Database pool error:", err.message);
       // Don't aggressively recreate the pool - let it handle errors naturally
     });
-    
-    pool.on('connect', (client) => {
-      console.log('New database client connected');
+
+    pool.on("connect", (client) => {
+      console.log("New database client connected");
     });
-    
-    pool.on('remove', (client) => {
-      console.log('Database client removed from pool');
+
+    pool.on("remove", (client) => {
+      console.log("Database client removed from pool");
     });
-    
+
     db = drizzle({ client: pool, schema });
-    console.log('Database connection initialized successfully');
+    console.log("Database connection initialized successfully");
   } catch (error) {
-    console.error('Failed to initialize database connection:', error);
+    console.error("Failed to initialize database connection:", error);
     throw error;
   } finally {
     initializationInProgress = false;
@@ -75,42 +70,51 @@
 
 // Enhanced database query wrapper with retry logic
 export async function withDatabaseRetry<T>(
-  operation: () => Promise<T>, 
+  operation: () => Promise<T>,
   maxRetries: number = 3,
-  delayMs: number = 1000
+  delayMs: number = 1000,
 ): Promise<T> {
   let lastError: Error | undefined;
-  
+
   for (let attempt = 1; attempt <= maxRetries; attempt++) {
     try {
       return await operation();
     } catch (error: any) {
       lastError = error;
-      console.error(`Database operation failed (attempt ${attempt}/${maxRetries}):`, error.message);
-      
+      console.error(
+        `Database operation failed (attempt ${attempt}/${maxRetries}):`,
+        error.message,
+      );
+
       // Check if it's a connection-related error that should trigger retry
-      const isConnectionError = error.message?.includes('connection') ||
-                               error.message?.includes('terminated') ||
-                               error.code === 'ECONNRESET' ||
-                               error.code === '57P01'; // PostgreSQL termination error code
-      
+      const isConnectionError =
+        error.message?.includes("connection") ||
+        error.message?.includes("terminated") ||
+        error.code === "ECONNRESET" ||
+        error.code === "57P01"; // PostgreSQL termination error code
+
       if (isConnectionError && attempt < maxRetries) {
         console.log(`Retrying database operation in ${delayMs}ms...`);
-        await new Promise(resolve => setTimeout(resolve, delayMs));
-        
+        await new Promise((resolve) => setTimeout(resolve, delayMs));
+
         // Try to reinitialize the database connection
         try {
           initializeDatabase();
         } catch (reinitError) {
-          console.error('Failed to reinitialize database during retry:', reinitError);
+          console.error(
+            "Failed to reinitialize database during retry:",
+            reinitError,
+          );
         }
       } else if (attempt === maxRetries) {
         break;
       }
     }
   }
-  
-  throw new Error(`Database operation failed after ${maxRetries} attempts. Last error: ${lastError?.message || 'Unknown error'}`);
+
+  throw new Error(
+    `Database operation failed after ${maxRetries} attempts. Last error: ${lastError?.message || "Unknown error"}`,
+  );
 }
 
 // Initialize the database connection
